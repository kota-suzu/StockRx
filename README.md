<<<<<<< HEAD
# README

This README would normally document whatever steps are necessary to get the
application up and running.

Things you may want to cover:

* Ruby version

* System dependencies

* Configuration

* Database creation

* Database initialization

* How to run the test suite

* Services (job queues, cache servers, search engines, etc.)

* Deployment instructions

* ...
=======
# StockRx - 在庫管理システム

StockRxは薬局・医療機関向けの在庫管理システムです。商品の入出庫管理、在庫レベルの監視、レポート作成などの機能を提供します。

## 技術スタック

* Ruby 3.3.8
* Rails 7.2.2
* MySQL 8.4
* Docker / Docker Compose

## 開発環境セットアップ

```bash
# リポジトリのクローン
git clone [repository-url]
cd StockRx

# Docker環境の起動
docker-compose up -d

# データベースのセットアップ
docker-compose exec web bin/rails db:setup
```

## 基本的な使い方

1. ブラウザで http://localhost:3000 にアクセス
2. 管理者としてログイン（デフォルト：admin@example.com / Password1234!）
3. ダッシュボードから各機能にアクセス

## トラブルシューティング

### 接続エラー（ERR_CONNECTION_REFUSED）

**症状**: ブラウザで `ERR_CONNECTION_REFUSED` エラーが表示される

**原因**: webコンテナが起動していない（最も一般的）

**解決手順**:
```bash
# 1. 状況確認
make diagnose

# 2. 自動修復を試行
make fix-connection

# 3. 手動での確認・修復
docker compose ps              # コンテナ状態確認
docker compose logs web        # webコンテナのログ確認
docker compose up -d web       # webコンテナ再起動
```

### SSL/HTTPS接続エラー

**症状**: Pumaログに "SSL connection to a non-SSL Puma" エラー

**原因**: ブラウザが `https://localhost:3000` でアクセスしている

**解決方法**:
```bash
# 対処法の表示
make fix-ssl-error

# 正しいアクセス方法
# ✅ http://localhost:3000
# ❌ https://localhost:3000
```

### よくある問題と解決策

| 問題 | 原因 | 解決方法 |
|------|------|----------|
| webコンテナが起動しない | Dockerfile/依存関係エラー | `docker compose build web` でリビルド |
| ポート3000が使用中 | 他のプロセスがポート占有 | `lsof -i :3000` で確認後、プロセス終了 |
| データベース接続エラー | dbコンテナ未起動 | `docker compose up -d db` |
| ブラウザキャッシュ問題 | 古いHTTPS設定が残存 | Ctrl+Shift+R（強制リロード） |
| CSVインポートが動作しない | Sidekiqワーカー未起動 | `docker-compose exec web bundle exec sidekiq -C config/sidekiq.yml` |
| Redis接続エラー | redisコンテナ未起動 | `docker compose up -d redis` |
| ジョブが処理されない | Sidekiq設定エラー | `rails sidekiq:health` でヘルスチェック |

### Sidekiq関連のトラブルシューティング

```bash
# Sidekiqヘルスチェック
docker-compose exec web bin/rails sidekiq:health

# キュー状況確認
docker-compose exec web bin/rails sidekiq:queues

# 失敗ジョブのクリア
docker-compose exec web bin/rails sidekiq:clear_failed

# Redis接続確認
docker-compose exec redis redis-cli ping

# Sidekiqワーカー情報表示
docker-compose exec web bin/rails sidekiq:workers
```

### 診断コマンド

```bash
# システム全体の診断
make diagnose

# 接続問題の自動修復
make fix-connection

# SSL問題の対処法表示
make fix-ssl-error

# 詳細ログ確認
docker compose logs -f web
```

## 開発ガイドライン

### コード構造

- 管理者機能のコントローラは `AdminControllers` モジュール内に定義
- 管理者向けヘルパーは `AdminHelpers` モジュール内に定義
- モデルとコントローラ/ヘルパーの名前空間の衝突に注意
  - `Admin`モデルと`Admin`モジュールは共存できない → `AdminControllers`や`AdminHelpers`を使用
  - 同様に、他のモデル名と同名のモジュールを避ける（例: `User`モデルと`User`モジュール）
- **重要**: モジュール名とディレクトリ構造を一致させる必要がある（Zeitwerk規約）
  - `AdminControllers` → `app/controllers/admin_controllers/`
  - `AdminHelpers` → `app/helpers/admin_helpers/`
- 詳細な設計ガイドラインは `docs/design/` ディレクトリを参照

### HTTPステータスコードとエラーハンドリング

本アプリケーションでは以下の方針に基づいたモジュラーなエラーハンドリングを実装しています：

#### 方針

1. **業務エラー** (入力ミス・権限不足等) → 4xx / バリデーションメッセージを返却
2. **システムエラー** (バグ・外部障害等) → 5xx / 詳細はログと通知サービスへ
3. `config.exceptions_app = routes` で **全例外をRailsルート配下で処理**
4. **JSON API形式を統一** し、フロントエンドは `code` パラメータで判定可能
5. HTML 422は描画せず、フォームは同一ページ再描画でUXを向上

#### 実装フェーズと進捗

| Phase | 内容 | 状態 | 成果物 |
|-------|------|------|--------|
| **1 基盤** | config.exceptions_app設定 / ErrorHandlersモジュール / 静的エラーページ | ✅ 完了 | app/controllers/concerns/error_handlers.rb<br>app/controllers/errors_controller.rb<br>app/views/errors/* |
| **2 拡張** | 409,429対応 / JSON統一 / i18nメッセージ | ✅ 完了 | app/lib/custom_error.rb<br>config/locales/*.errors.yml |
| **3 運用強化** | ログ強化 / Sentry連携 / レート制限 | 🔄 進行中 | - |
| **4 将来** | 多言語エラーページ / キャッシュ戦略 | 📅 計画中 | - |

#### 利用サンプル

シンプルなエラーハンドリングの例：

```ruby
# 変更前：手動でエラーチェック
def show
  @inventory = Inventory.find_by(id: params[:id])
  return head 404 if @inventory.nil?
  # ...処理...
end

# 変更後：findメソッドの例外を活用
def show
  @inventory = Inventory.find(params[:id])  # RecordNotFound → 自動404
  # ...処理...
end
```

詳細な実装例は `doc/examples/error_handling_examples.rb` を参照してください。

### 命名規則

- モデル: 単数形、キャメルケース（例: `Admin`, `InventoryItem`）
- コントローラ: 複数形、キャメルケース（例: `AdminControllers::ItemsController`）
- テーブル: 複数形、スネークケース（例: `admins`, `inventory_items`）

### パフォーマンステスト

StockRxには大量データ処理のパフォーマンステストが含まれています：

```bash
# テスト用の1万行CSVファイルを生成
make perf-generate-csv

# CSVインポートの性能テスト実行（目標: 30秒以内で1万行処理）
make perf-test-import

# 異なるバッチサイズでのパフォーマンス比較
make perf-benchmark-batch
```

前回のパフォーマンステスト結果：
- CSVインポート（1万行）: 0.68秒
- 最適バッチサイズ: 1000レコード（0.47秒）

## 重要な注意事項

- **名前空間とディレクトリ構造**: Railsの自動ロード機能（Zeitwerk）は名前空間とディレクトリ構造の一致を厳格に要求します
  - コントローラ名前空間はファイルパスに反映する必要があります
  - ヘルパー名前空間もディレクトリ構造に合わせる必要があります
  - ビューディレクトリもコントローラの名前空間に合わせる必要があります

## 残タスク

### 認証・認可関連
- [ ] ユーザーモデルの実装（一般スタッフ向け）
- [ ] 管理者権限レベルの実装（admin/super_admin）
- [ ] 2要素認証の導入

### 在庫管理機能
- [x] 商品マスタ管理 - モデル定義（Inventoryモデル）
- [x] ロット管理 - モデル定義（Batchモデル）
- [x] 商品マスタ管理（登録・編集・削除）UI実装
- [x] 在庫入出庫管理 UI実装
- [x] CSVインポート機能の実装と最適化
- [x] 在庫操作ログ機能の実装
  - [x] ログモデルとマイグレーション
  - [x] 自動ログ記録（数量変更時）
  - [x] CSVインポート時のログ
  - [x] ログ閲覧UIの実装
  - [x] フィルタリングとエクスポート機能
  - [ ] ログ統計分析機能の強化
- [ ] 在庫アラート機能（在庫切れ・期限切れ）
  - [ ] メール通知機能
  - [ ] 在庫切れ商品の自動レポート生成
  - [ ] アラート閾値の設定インターフェース
- [ ] バーコードスキャン対応
  - [ ] バーコードでの商品検索機能
  - [ ] QRコード生成機能
  - [ ] モバイルスキャンアプリとの連携

### エラーハンドリング関連
- [x] ErrorHandlersモジュール実装
- [x] エラーページコントローラ実装
- [x] 静的エラーページ（404, 403, 500など）
- [x] JSON API用エラーレスポンス統一
- [x] i18n対応エラーメッセージ
- [x] カスタムエラークラス実装
- [ ] 運用監視強化（ログ・通知連携）
- [ ] レート制限実装（429対応）
- [ ] 多言語HTML対応

### レポート機能
- [ ] 在庫レポート生成
- [ ] 利用状況分析
- [ ] データエクスポート機能（CSV/Excel）

### 高度な在庫分析機能
- [ ] 在庫回転率の計算
- [ ] 発注点（Reorder Point）の計算と通知
- [ ] 需要予測と最適在庫レベルの提案
- [ ] 履歴データに基づく季節変動分析

### インフラ関連
- [ ] バックアップの保存期間設定と古いバックアップの自動削除
- [ ] Redisのメモリ設定の最適化
- [ ] セキュリティ強化（パスワードの環境変数化、SSL/TLS設定）
- [ ] ログローテーション設定
- [ ] 本番環境向けのDockerfile最適化（マルチステージビルド）

### UI/UX改善
- [x] レスポンシブデザイン対応
- [ ] ダークモード対応
- [ ] ユーザビリティテスト実施

### テスト環境の整備
- [ ] CapybaraとSeleniumの設定改善
- [ ] Docker環境でのUIテスト対応
- [ ] E2Eテストの実装
- [ ] エラーハンドリング用共通テスト実装

### バックグラウンドジョブ処理
- [x] Sidekiq導入とセットアップ
  - [x] Redis設定とDocker Compose連携
  - [x] ApplicationJob基盤の強化（リトライ・ログ・監視）
  - [x] 3回リトライ機能実装
  - [x] Sidekiq Web UI設定（管理者認証付き）
- [x] ImportInventoriesJob Sidekiq対応
  - [x] 進捗追跡機能（Redis + ActionCable）
  - [x] セキュリティ検証強化
  - [x] エラーハンドリング改善
  - [x] テスト実装（単体・統合・パフォーマンス）
- [x] 運用管理ツール
  - [x] Rakeタスク（ヘルスチェック・監視・クリーンアップ）
  - [x] 横展開例（StockAlertJob・MonthlyReportJob）
- [ ] 定期実行ジョブ（sidekiq-scheduler）
- [ ] メール通知ジョブ
- [ ] 外部API連携ジョブ

## 開発ガイドライン（追加）

### Currentクラスの利用

- リクエスト情報や現在のユーザー情報など、スレッドローカルな値を保持するには`Current`クラスを使用します
- コントローラからは`Current.set_request_info(request)`を呼び出してリクエスト情報を設定します
- ユーザー情報は`Current.user = current_user`のように設定できます
- テスト内で`Current`の値を設定する場合は、テスト後に`Current.reset`で必ずリセットしてください
- `Current`クラスはリクエストスコープの情報のみを保持し、長期的な状態管理には使用しないでください

### Decoratorパターンの利用

- モデルの表示ロジックはDecoratorパターンを使って実装します
- すべてのデコレーターは`ApplicationDecorator`を継承します
- ビューでは`.decorate`メソッドを使用してデコレーター化したオブジェクトを利用します（例：`@inventory.decorate`）
- デコレーターのテストは`spec/decorators`ディレクトリに配置します

## 効率的なテスト実行ガイド（開発者生産性向上）

### テスト絞り込み戦略

StockRxでは、開発効率を最大化するため、Google L8レベルのテスト戦略を採用しています。

#### 🚀 最高速：ユニットテストのみ（推奨）
```bash
make test-unit-only    # モデル・ヘルパー・デコレータのみ（3.5秒）
make test-models       # モデルテストのみ
```

#### ⚡ 高速：コア機能テスト
```bash
make test-fast         # モデル・コントローラー・ユニット
make test-controllers  # コントローラーテスト
```

#### 🔧 問題解決：個別テスト
```bash
make test-failed       # 失敗したテストのみ再実行
make test-profile      # 遅いテストの特定
make test-skip-heavy   # 重いテストをスキップ
```

#### 📊 品質確保：包括的テスト
```bash
make test-coverage     # カバレッジ計測付き
make test-integration  # 統合テスト（時間要注意）
make test-features     # フィーチャーテスト（最重）
```

#### ⚙️ 高度な実行オプション
```bash
make test-parallel     # 並列実行（高速化）
make test-jobs         # ジョブテスト（要修正）
```

### 開発ワークフロー推奨例

1. **日常開発**: `make test-unit-only` （3.5秒で126例）
2. **機能追加**: `make test-fast` 
3. **リリース前**: `make test-coverage`
4. **問題調査**: `make test-failed` → `make test-profile`

### テスト問題の現状と対策

#### 既知の問題（修正必要）
- **ジョブテスト**: Redis接続・ActionCable統合の設定不備
- **フィーチャーテスト**: Capybara設定最適化要
- **Auditable concern**: エラーハンドリング修正要

#### 修正優先度
1. 🔥 **最高**: Redis接続設定の修正
2. 🔴 **高**: Auditable concernエラー解決
3. 🟡 **中**: ActionCable通知テスト改善

## ライセンス

[ライセンス情報]

以下は Joel Spolsky が提唱する\*\*「Painless Functional Specification」\*\*の書式を踏襲した、
あなたの在庫＋ロット・帳票アプリ（仮称 **PharDoc**）の機能仕様書です。
Joel 方式では *「仕様書は読む人を退屈させず、改訂が容易で、UI と非 UI を同列に扱う」* ことが重視されます ([Joel on Software][1], [Joel on Software][2])。

---

## 表紙（TITLE PAGE）

| 項目   | 内容                           |
| ---- | ---------------------------- |
| 製品名  | **PharDoc v0.1**             |
| 文書名  | **Functional Specification** |
| 著者   | Kota Suzuki                  |
| 最終更新 | 2025-05-14                   |
| 機密指定 | INTERNAL USE ONLY            |

---

## 1. はじめに (Introduction)

Joel は「なぜ作るのか」「誰が読むのか」を最初に書けと説いています ([Joel on Software][3])。
本仕様書は**薬局オーナー 1 名が在庫と請求書を 5 分で処理**できるアプリの振る舞いを定義し、
実装者（あなた）と未来のメンテナが迷わないようにすることを目的とします。

---

## 2. 製品概要 (Overview)

| 画面              | 目的          | 概要                         |
| --------------- | ----------- | -------------------------- |
| Dashboard       | 在庫とアラートを一望  | 在庫 0 や期限切れを赤帯表示            |
| Inventory List  | CRUD + CSV  | 検索・並べ替え・CSV インポート          |
| Batch Detail    | ロット管理       | 有効期限と残量を編集                 |
| Invoice History | 帳票ダウンロード    | PDF / Excel & 生成ステータス      |
| Admin Auth      | Devise ログイン | :lockable \:timeoutable 有効 |

---

## 3. ユーザーシナリオ (Scenarios)

Joel のサンプル仕様 *WhatTimeIsIt.com* と同じく「３〜５個のストーリー」に絞ります ([Joel on Software][4])。

1. **S-1 在庫追加**
   *前提*：薬が納品された。
   *操作*：Dashboard → 「＋新規」→ 品名・数量を入力。
   *結果*：Inventory に行が追加され、InventoryLog に `delta=+N` が記録される。

2. **S-2 CSV 取込**
   *前提*：初期在庫を CSV で用意済み。
   *操作*：Inventory List → 「CSV 取込」→ ファイル選択。
   *結果*：ImportInventoriesJob が非同期で走り、完了後 Toast 通知。

3. **S-3 請求書 PDF 生成**
   *前提*：月末締め。
   *操作*：Invoice History → 「＋新規」→ 在庫を１つ選択。
   *結果*：GenerateInvoiceJob が PDF を S3 に保存し、ステータスが `done` になる。

---

## 4. UI 仕様 (User-Interface Design)

Joel は「ワイヤーフレームは必ず貼る。文字だけでは誤解が生まれる」と強調します ([Joel on Software][5])。
ここではキーボードでも操作できる"キーボードファースト"を前提にレイアウトを記述。
（実線の枠は Figma モックで別紙提供）

### 4.1 Inventory List

| 要素    | 説明                                            |        |        |
| ----- | --------------------------------------------- | ------ | ------ |
| 検索バー  | キーワードで name LIKE 検索、Enter で実行                 |        |        |
| テーブル  | `name / quantity / price / status / actions`  |        |        |
| 行色    | `quantity <= 0` → `bg-amber-200 text-red-600` |        |        |
| アクション | ✏️ 編集                                         | 🗑️ 削除 | 📦 ロット |

**アクセシビリティ**

* `aria-label` を全ボタンに付与。
* 色弱対応でアイコン＋色の二重表現。

### 4.2 Login

| 要素       | 説明                                          |
| -------- | ------------------------------------------- |
| Email    | HTML5 `type=email` + client-side validation |
| Password | `minlength="12"` + zxcvbn 強度バー              |
| Lockout  | 5 回失敗で `unlock_token` メール                   |

---

## 5. 非 UI 仕様 (Non-UI Features)

| ID  | 機能           | 詳細                                                                |
| --- | ------------ | ----------------------------------------------------------------- |
| N-1 | パスワードポリシー    | 12 文字以上、英大/英小/数字必須 ([Joel on Software][2])                        |
| N-2 | :lockable    | 5 回失敗 → 15 分ロック ([Joel on Software][2])                           |
| N-3 | :timeoutable | 30 分無操作でセッション破棄 ([wayfdigital.com][6])                            |
| N-4 | 外部キー制約       | `ON DELETE CASCADE` で Batch を巻き込み削除                               |
| N-5 | ロット UNIQUE   | `(inventory_id, lot_code)` 複合一意 ([Joel on Software][5])           |
| N-6 | 金額精度         | `DECIMAL(10,2)` で桁あふれ防止 ([modernanalyst.com][7], [bawiki.com][8]) |
| N-7 | パフォーマンス      | 95%tile 応答 < 300 ms（ローカル）                                         |

---

## 6. オープン課題 (Open Issues)

| #   | 課題                   | 所感                                                            |
| --- | -------------------- | ------------------------------------------------------------- |
| O-1 | 2FA を TOTP で導入するか    | `devise-two-factor` を検証中 ([Joel on Software][9])              |
| O-2 | CSV 1 万行超の Import 戦略 | `insert_all` vs `activerecord-import` 比較 ([SpringerLink][10]) |
| O-3 | S3 署名 URL 期限         | 24 h か 7 d か要決定                                               |

---

## 7. 非対象 (Out of Scope)

* SNS ログイン（Google, LINE など）
* 患者向け User 画面
* 発注書自動生成（将来拡張）

Joel は「やらないことを必ず書け。決定を先送りすること自体が決定だ」と述べています ([Joel on Software][1])。

---

## 8. 変更履歴 (Revision History)

| 版   | 日付         | 変更   | 著者        |
| --- | ---------- | ---- | --------- |
| 0.1 | 2025-05-14 | 初版作成 | K. Suzuki |

---

## 9. 付録 (References & Tips)

* Joel Spolsky: *Painless Functional Specifications* 全 4 回 ([Joel on Software][1], [Joel on Software][2], [Joel on Software][5], [Joel on Software][3])
* 実サンプル **WhatTimeIsIt.com** 仕様書 ([Joel on Software][4])
* Functional Spec 書き方まとめ記事 ([wayfdigital.com][6])
* GitHub テンプレート集 ([GitHub][11])

---

### ✅ 次のアクション

1. この仕様書を Obsidian の `/projects/phardoc/` に保存。
2. WBS の「Inventory & Batch モデル」タスクに **Spec Ready** ラベルを付与。
3. 実装開始時は本書を随時更新し、変更履歴を Increment。

Joel 流に言えば *"コードを書くより仕様を変える方が 100 倍安い"*—
疑問が浮かんだら即座にこのドキュメントを直し、コーヒーをもう一杯どうぞ ☕。

[1]: https://www.joelonsoftware.com/2000/10/02/painless-functional-specifications-part-1-why-bother/?utm_source=chatgpt.com "Painless Functional Specifications – Part 1: Why Bother?"
[2]: https://www.joelonsoftware.com/2000/10/03/painless-functional-specifications-part-2-whats-a-spec/?utm_source=chatgpt.com "Painless Functional Specifications – Part 2: What's a Spec?"
[3]: https://www.joelonsoftware.com/2000/10/04/painless-functional-specifications-part-3-but-how/?utm_source=chatgpt.com "Painless Functional Specifications – Part 3: But… How?"
[4]: https://www.joelonsoftware.com/whattimeisit/?utm_source=chatgpt.com "WhatTimeIsIt - Joel on Software"
[5]: https://www.joelonsoftware.com/2000/10/15/painless-functional-specifications-part-4-tips/?utm_source=chatgpt.com "Painless Functional Specifications – Part 4: Tips - Joel on Software"
[6]: https://www.wayfdigital.com/blog/how-to-write-great-functional-specifications-according-to-joel-spolsky?utm_source=chatgpt.com "How to Write Great Functional Specifications, According to Joel ..."
[7]: https://www.modernanalyst.com/Resources/Articles/tabid/115/ID/46/Painless-Functional-Specifications--Part-1-Why-Bother.aspx?utm_source=chatgpt.com "Painless Functional Specifications - Part 1: Why Bother? > Business ..."
[8]: https://www.bawiki.com/blog/20160918_Recommended_Reading-Painless_Functional_Specifications.html?utm_source=chatgpt.com "Recommended Reading: Painless Functional Specifications | Blog"
[9]: https://www.joelonsoftware.com/author/joelonsoftware/page/12/?utm_source=chatgpt.com "Joel Spolsky – Page 12 - Joel on Software"
[10]: https://link.springer.com/chapter/10.1007/978-1-4302-0753-5_5?utm_source=chatgpt.com "Painless Functional Specifications Part 1: Why Bother? - SpringerLink"
[11]: https://github.com/joelparkerhenderson/functional-specifications-template?utm_source=chatgpt.com "joelparkerhenderson/functional-specifications-template - GitHub"

## 🔧 開発・運用計画

### 📋 実装済み機能のTODO

#### ヘルパー機能の改善（完了）
- [x] ビューファイル内のヘルパーメソッド定義を適切なヘルパーファイルに移動
- [x] AdminControllers::InventoriesHelper への統合
- [x] ソートアイコン機能の追加
- [x] 重複ヘルパーファイルの削除

#### 緊急対応が必要な機能（優先度：高）

##### 📊 CSVインポート機能の改善
- [ ] ファイル形式バリデーション（サイズ制限：10MB、MIME type、文字エンコーディング）
- [ ] カラム数・形式の事前検証
- [ ] エラーハンドリングの強化（部分的失敗時の処理）
- [ ] インポート進捗の詳細表示

##### 🔔 在庫アラート機能
- [ ] 在庫切れ時の自動メール送信（管理者・担当者向け）
- [ ] 期限切れ商品のアラートメール（バッチ期限管理連携）
- [ ] 低在庫アラート（設定可能な閾値ベース）
- [ ] ActionMailer + Sidekiq による配信システム

##### 🏷️ バッチ管理機能
- [ ] バッチ詳細ページの実装
- [ ] バッチCRUD機能の追加
- [ ] 期限切れアラート機能
- [ ] 先入先出（FIFO）自動消費機能

#### 中期開発計画（優先度：中）

##### 📈 レポート・分析機能
- [ ] 在庫一括操作機能（一括ステータス変更、一括削除）
- [ ] 在庫レポート機能（月次・年次レポート、在庫回転率）
- [ ] エクスポート機能（PDF、Excel、CSV）
- [ ] 在庫履歴・監査ログ機能
- [ ] KPI ダッシュボード機能

##### 🔐 セキュリティ・認証強化
- [ ] APIレート制限機能
- [ ] 認証機能強化（2FA対応）
- [ ] 監査証跡の暗号化保存
- [ ] ログの改ざん防止機能（ハッシュチェーン）

##### 🌍 国際化・拡張性
- [ ] 多言語対応（i18n）
- [ ] 多通貨対応システム
- [ ] タイムゾーン対応の強化
- [ ] プラットフォーム非依存性の向上

#### 長期開発計画（優先度：低）

##### 🤖 AI・機械学習機能
- [ ] 需要予測AIの実装
- [ ] 異常検知・不正検出システム
- [ ] 最適化アルゴリズムによる自動補充
- [ ] 画像認識による在庫確認システム

##### 🌐 IoT・ブロックチェーン連携
- [ ] RFID/NFCタグとの連携
- [ ] センサーによる自動在庫監視
- [ ] ブロックチェーンによるサプライチェーン透明性
- [ ] スマートコントラクトによる自動決済

##### 🏗️ アーキテクチャ進化
- [ ] マイクロサービス化
- [ ] イベント駆動アーキテクチャの導入
- [ ] ゼロトラストセキュリティアーキテクチャ
- [ ] 量子暗号化対応

### 🛠️ 技術的負債解消計画

#### フロントエンド刷新
- [ ] React/Vue.js による SPA 化
- [ ] PWA (Progressive Web App) 対応
- [ ] レスポンシブデザインの完全対応
- [ ] アクセシビリティ向上（WCAG 2.1 AA準拠）

#### バックエンド最適化
- [ ] N+1クエリの完全解消
- [ ] データベースインデックス最適化
- [ ] キャッシュ戦略の実装（Redis活用）
- [ ] 非同期処理の拡充（Sidekiq活用）

#### インフラ・DevOps
- [ ] コンテナ化の完全対応（Docker/Kubernetes）
- [ ] CI/CD パイプラインの強化
- [ ] 自動テストカバレッジ向上（目標：90%以上）
- [ ] パフォーマンス監視システム構築

### 📝 コード品質向上計画

#### テスト戦略
- [ ] 単体テストカバレッジ向上
- [ ] 統合テストの充実
- [ ] E2Eテストの自動化
- [ ] パフォーマンステストの実装

#### コードレビュー・静的解析
- [ ] 静的解析ツールの導入（RuboCop、Brakeman）
- [ ] 自動コードレビューの設定
- [ ] コーディング規約の策定・遵守
- [ ] 技術文書の充実

### 🌱 持続可能性・ESG対応

#### 環境配慮機能
- [ ] カーボンフットプリント計算
- [ ] 循環経済への対応機能
- [ ] 廃棄物削減最適化
- [ ] ESG報告書の自動生成

#### コンプライアンス対応
- [ ] GDPR対応（データポータビリティ、削除権）
- [ ] SOX法対応（監査証跡）
- [ ] 各国規制への対応機能
- [ ] 定期的なコンプライアンスチェック

### 📊 メトリクス・KPI

#### 開発効率指標
- [ ] コード品質メトリクス（複雑度、重複率）
- [ ] デプロイ頻度・リードタイム
- [ ] 障害復旧時間（MTTR）
- [ ] テストカバレッジ率

#### ビジネス指標
- [ ] システム稼働率（目標：99.9%）
- [ ] ユーザー満足度調査
- [ ] 在庫管理効率向上率
- [ ] コスト削減効果測定

---

**注意事項:**
- 各機能の実装優先度は事業要件に応じて調整してください
- セキュリティ関連機能は必ず実装前にセキュリティ監査を実施してください
- 大規模な変更の際は必ずバックアップを取得し、段階的なロールアウトを実施してください
>>>>>>> 47c1b79a
<|MERGE_RESOLUTION|>--- conflicted
+++ resolved
@@ -1,29 +1,3 @@
-<<<<<<< HEAD
-# README
-
-This README would normally document whatever steps are necessary to get the
-application up and running.
-
-Things you may want to cover:
-
-* Ruby version
-
-* System dependencies
-
-* Configuration
-
-* Database creation
-
-* Database initialization
-
-* How to run the test suite
-
-* Services (job queues, cache servers, search engines, etc.)
-
-* Deployment instructions
-
-* ...
-=======
 # StockRx - 在庫管理システム
 
 StockRxは薬局・医療機関向けの在庫管理システムです。商品の入出庫管理、在庫レベルの監視、レポート作成などの機能を提供します。
@@ -31,7 +5,7 @@
 ## 技術スタック
 
 * Ruby 3.3.8
-* Rails 7.2.2
+* Rails 8.0.2
 * MySQL 8.4
 * Docker / Docker Compose
 
@@ -393,7 +367,7 @@
 
 [ライセンス情報]
 
-以下は Joel Spolsky が提唱する\*\*「Painless Functional Specification」\*\*の書式を踏襲した、
+以下は Joel Spolsky が提唱する**「Painless Functional Specification」**の書式を踏襲した、
 あなたの在庫＋ロット・帳票アプリ（仮称 **PharDoc**）の機能仕様書です。
 Joel 方式では *「仕様書は読む人を退屈させず、改訂が容易で、UI と非 UI を同列に扱う」* ことが重視されます ([Joel on Software][1], [Joel on Software][2])。
 
@@ -692,5 +666,4 @@
 **注意事項:**
 - 各機能の実装優先度は事業要件に応じて調整してください
 - セキュリティ関連機能は必ず実装前にセキュリティ監査を実施してください
-- 大規模な変更の際は必ずバックアップを取得し、段階的なロールアウトを実施してください
->>>>>>> 47c1b79a
+- 大規模な変更の際は必ずバックアップを取得し、段階的なロールアウトを実施してください